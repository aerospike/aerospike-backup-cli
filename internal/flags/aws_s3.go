// Copyright 2024 Aerospike, Inc.
//
// Licensed under the Apache License, Version 2.0 (the "License");
// you may not use this file except in compliance with the License.
// You may obtain a copy of the License at
//
// http://www.apache.org/licenses/LICENSE-2.0
//
// Unless required by applicable law or agreed to in writing, software
// distributed under the License is distributed on an "AS IS" BASIS,
// WITHOUT WARRANTIES OR CONDITIONS OF ANY KIND, either express or implied.
// See the License for the specific language governing permissions and
// limitations under the License.

package flags

import (
	"github.com/aerospike/aerospike-backup-cli/internal/models"
	"github.com/spf13/pflag"
)

type AwsS3 struct {
	operation int
	models.AwsS3
}

func NewAwsS3(operation int) *AwsS3 {
	return &AwsS3{
		operation: operation,
	}
}

func (f *AwsS3) NewFlagSet() *pflag.FlagSet {
	flagSet := &pflag.FlagSet{}

	flagSet.StringVar(&f.BucketName, "s3-bucket-name",
		models.DefaultS3BucketName,
		"Existing S3 bucket name")

	flagSet.StringVar(&f.Region, "s3-region",
		models.DefaultS3Region,
		"The S3 region that the bucket(s) exist in.")

	flagSet.StringVar(&f.Profile, "s3-profile",
		models.DefaultS3Profile,
		"The S3 profile to use for credentials.")

	flagSet.StringVar(&f.AccessKeyID, "s3-access-key-id",
		models.DefaultS3AccessKeyID,
		"S3 access key ID. If not set, profile auth info will be used.")

	flagSet.StringVar(&f.SecretAccessKey, "s3-secret-access-key",
		models.DefaultS3SecretAccessKey,
		"S3 secret access key. If not set, profile auth info will be used.")

	flagSet.StringVar(&f.Endpoint, "s3-endpoint-override",
		models.DefaultS3Endpoint,
		"An alternate URL endpoint to send S3 API calls to.")

	switch f.operation {
	case OperationBackup:
		flagSet.StringVar(&f.StorageClass, "s3-storage-class",
			models.DefaultS3StorageClass,
			"Apply storage class to backup files. Storage classes are:\n"+
				"STANDARD,\n"+
				"REDUCED_REDUNDANCY,\n"+
				"STANDARD_IA,\n"+
				"ONEZONE_IA,\n"+
				"INTELLIGENT_TIERING,\n"+
				"GLACIER,\n"+
				"DEEP_ARCHIVE,\n"+
				"OUTPOSTS,\n"+
				"GLACIER_IR,\n"+
				"SNOW,\n"+
				"EXPRESS_ONEZONE.")

		flagSet.IntVar(&f.ChunkSize, "s3-chunk-size",
			models.DefaultS3ChunkSize,
			"Chunk size controls the maximum number of megabytes of the object that the app will attempt to send to\n"+
				"the storage in a single request. Objects smaller than the size will be sent in a single request,\n"+
				"while larger objects will be split over multiple requests.")

		flagSet.IntVar(&f.UploadConcurrency, "s3-upload-concurrency",
			models.DefaultS3UploadConcurrency,
			"Defines the max number of concurrent uploads to be performed to upload the file.\n"+
				"Each concurrent upload will create a buffer of size s3-block-size.")

		flagSet.BoolVar(&f.CalculateChecksum, "s3-calculate-checksum",
			models.DefaultCloudCalculateChecksum,
			"Calculate checksum for each uploaded object.")
	case OperationRestore:
		flagSet.StringVar(&f.AccessTier, "s3-tier",
			models.DefaultS3AccessTier,
			"If is set, tool will try to restore archived files to the specified tier.\n"+
				"Tiers are: Standard, Bulk, Expedited.")

		flagSet.Int64Var(&f.RestorePollDuration, "s3-restore-poll-duration",
			models.DefaultS3RestorePollDuration,
			"How often (in milliseconds) a backup client checks object status when restoring an archived object.",
		)

		flagSet.IntVar(&f.RetryReadBackoff, "s3-retry-read-backoff",
			models.DefaultCloudRetryReadBackoff,
			"The initial delay in milliseconds between retry attempts. In case of connection errors\n"+
				"tool will retry reading the object from the last known position.")

		flagSet.Float64Var(&f.RetryReadMultiplier, "s3-retry-read-multiplier",
			models.DefaultCloudRetryReadMultiplier,
			"Multiplier is used to increase the delay between subsequent retry attempts.\n"+
				"Used in combination with initial delay.")

		flagSet.UintVar(&f.RetryReadMaxAttempts, "s3-retry-read-max-attempts",
			models.DefaultCloudRetryReadMaxAttempts,
			"The maximum number of retry attempts that will be made. If set to 0, no retries will be performed.")
	}

	flagSet.IntVar(&f.RetryMaxAttempts, "s3-retry-max-attempts",
		models.DefaultS3RetryMaxAttempts,
		"Maximum number of attempts that should be made in case of an error.")

	flagSet.IntVar(&f.RetryMaxBackoff, "s3-retry-max-backoff",
		models.DefaultS3RetryMaxBackoff,
		"Max backoff duration in milliseconds between retried attempts.")

<<<<<<< HEAD
	flagSet.IntVar(&f.RetryBackoffSeconds, "s3-retry-backoff",
		models.DefaultS3RetryBackoffSeconds,
		"Provides the backoff, in seconds, that the retryer will use to determine the delay between retry attempts.")
=======
	flagSet.IntVar(&f.RetryBackoff, "s3-retry-backoff",
		models.DefaultS3RetryBackoff,
		"Provides the backoff in milliseconds strategy the retryer will use to determine the delay between retry attempts.")
>>>>>>> 00bab5f9

	flagSet.IntVar(&f.MaxConnsPerHost, "s3-max-conns-per-host",
		models.DefaultCloudMaxConnsPerHost,
		"MaxConnsPerHost optionally limits the total number of connections per host,\n"+
			"including connections in the dialing, active, and idle states. On limit violation, dials will block.\n"+
			"0 means no limit.")

	flagSet.IntVar(&f.RequestTimeout, "s3-request-timeout",
		models.DefaultCloudRequestTimeout,
		"Timeout in milliseconds specifies a time limit for requests made by this Client.\n"+
			"The timeout includes connection time, any redirects, and reading the response body.\n"+
			"0 means no limit.")

	return flagSet
}

func (f *AwsS3) GetAwsS3() *models.AwsS3 {
	return &f.AwsS3
}<|MERGE_RESOLUTION|>--- conflicted
+++ resolved
@@ -96,12 +96,12 @@
 
 		flagSet.Int64Var(&f.RestorePollDuration, "s3-restore-poll-duration",
 			models.DefaultS3RestorePollDuration,
-			"How often (in milliseconds) a backup client checks object status when restoring an archived object.",
+			"How often ((in ms)) a backup client checks object status when restoring an archived object.",
 		)
 
 		flagSet.IntVar(&f.RetryReadBackoff, "s3-retry-read-backoff",
 			models.DefaultCloudRetryReadBackoff,
-			"The initial delay in milliseconds between retry attempts. In case of connection errors\n"+
+			"The initial delay (in ms) between retry attempts. In case of connection errors\n"+
 				"tool will retry reading the object from the last known position.")
 
 		flagSet.Float64Var(&f.RetryReadMultiplier, "s3-retry-read-multiplier",
@@ -120,17 +120,11 @@
 
 	flagSet.IntVar(&f.RetryMaxBackoff, "s3-retry-max-backoff",
 		models.DefaultS3RetryMaxBackoff,
-		"Max backoff duration in milliseconds between retried attempts.")
+		"Max backoff duration (in ms) between retried attempts.")
 
-<<<<<<< HEAD
-	flagSet.IntVar(&f.RetryBackoffSeconds, "s3-retry-backoff",
-		models.DefaultS3RetryBackoffSeconds,
-		"Provides the backoff, in seconds, that the retryer will use to determine the delay between retry attempts.")
-=======
 	flagSet.IntVar(&f.RetryBackoff, "s3-retry-backoff",
 		models.DefaultS3RetryBackoff,
-		"Provides the backoff in milliseconds strategy the retryer will use to determine the delay between retry attempts.")
->>>>>>> 00bab5f9
+		"Provides the backoff, (in ms), that the retryer will use to determine the delay between retry attempts.")
 
 	flagSet.IntVar(&f.MaxConnsPerHost, "s3-max-conns-per-host",
 		models.DefaultCloudMaxConnsPerHost,
@@ -140,7 +134,7 @@
 
 	flagSet.IntVar(&f.RequestTimeout, "s3-request-timeout",
 		models.DefaultCloudRequestTimeout,
-		"Timeout in milliseconds specifies a time limit for requests made by this Client.\n"+
+		"Timeout (in ms) specifies a time limit for requests made by this Client.\n"+
 			"The timeout includes connection time, any redirects, and reading the response body.\n"+
 			"0 means no limit.")
 
