# Aerospike restore (asrestore)
Aerospike Restore CLI tool. This page describes capabilities and configuration options of the Aerospike restore tool, `asrestore`.

## Overview
`asrestore` restores backups created with `asbackup`. With the `asrestore` tool, you can restore to specific bins or sets, secure connections using username/password credentials or TLS (or both), and use configuration files to automate restore operations.

## Considerations for Aerospike restore
When using `asrestore`, be aware of the following considerations:

- The TTL of restored keys is preserved, but the last-update-time and generation count are reset to the current time.
- `asrestore` creates records from the backup. If records exist in the namespace on the cluster, you can configure a write policy to determine whether the backup records or the records in the namespace take precedence when using `asrestore`.
- If a restore transaction fails, you can configure timeout options for retries.
- Restore is cluster-configuration-agnostic. A backup can be restored to a cluster of any size and configuration. Restored data is evenly distributed among cluster nodes, regardless of cluster configuration.

## Privileges required for `asrestore`
The privileges required to run `asrestore` depend on the type of objects in the namespace.

- If the namespace does not contain [user-defined functions](https://aerospike.com/docs/database/learn/architecture/udf) or [secondary indexes](https://aerospike.com/docs/database/learn/architecture/data-storage/secondary-index), `read-write` is the minimum necessary privilege.
- If the namespace contains [user-defined functions](https://aerospike.com/docs/database/learn/architecture/udf), `udf-admin` is the minimum necessary privilege to restore UDFs for Database 6.0 or later. Otherwise, use `data-admin`.
- If the namespace contains [secondary indexes](https://aerospike.com/docs/database/learn/architecture/data-storage/secondary-index), `sindex-admin` is the minimum necessary privilege to restore secondary indexes for Database 6.0 or later. Otherwise, use `data-admin`.

For more information about Aerospike’s role-based access control system, see [Configuring Access Control in EE and FE](https://aerospike.com/docs/database/manage/security/rbac/#privileges).

---

## Build
### Dev
```bash
make build
```
### Release
Version artifacts are automatically built and uploaded under releases in GitHub.

## Supported flags
```
Usage:
  asrestore [flags]

General Flags:
  -Z, --help               Display help information.
  -V, --version            Display version information.
  -v, --verbose            Enable more detailed logging.
      --log-level string   Determine log level for --verbose output. Log levels are: debug, info, warn, error. (default "debug")
      --log-json           Set output in JSON format for parsing by external tools.
      --config string      Path to YAML configuration file.

Aerospike Client Flags:
  -h, --host host[:tls-name][:port][,...]                                                           The Aerospike host. (default 127.0.0.1)
  -p, --port int                                                                                    The default Aerospike port. (default 3000)
  -U, --user string                                                                                 The Aerospike user to use to connect to the Aerospike cluster.
  -P, --password "env-b64:<env-var>,b64:<b64-pass>,file:<pass-file>,<clear-pass>"                   The Aerospike password to use to connect to the Aerospike 
                                                                                                    cluster.
      --auth INTERNAL,EXTERNAL,PKI                                                                  The authentication mode used by the Aerospike server. INTERNAL 
                                                                                                    uses standard user/pass. EXTERNAL uses external methods (like LDAP) 
                                                                                                    which are configured on the server. EXTERNAL requires TLS. PKI allows 
                                                                                                    TLS authentication and authorization based on a certificate. No 
                                                                                                    username needs to be configured. (default INTERNAL)
      --tls-enable                                                                                  Enable TLS authentication with Aerospike. If false, other TLS 
                                                                                                    options are ignored.
      --tls-name string                                                                             The server TLS context to use to authenticate the connection to 
                                                                                                    Aerospike.
      --tls-cafile env-b64:<cert>,b64:<cert>,<cert-file-name>                                       The CA used when connecting to Aerospike.
      --tls-capath <cert-path-name>                                                                 A path containing CAs for connecting to Aerospike.
      --tls-certfile env-b64:<cert>,b64:<cert>,<cert-file-name>                                     The certificate file for mutual TLS authentication with 
                                                                                                    Aerospike.
      --tls-keyfile env-b64:<cert>,b64:<cert>,<cert-file-name>                                      The key file used for mutual TLS authentication with Aerospike.
      --tls-keyfile-password "env-b64:<env-var>,b64:<b64-pass>,file:<pass-file>,<clear-pass>"       The password used to decrypt the key file if encrypted.
      --tls-protocols "[[+][-]all] [[+][-]TLSv1] [[+][-]TLSv1.1] [[+][-]TLSv1.2] [[+][-]TLSv1.3]"   Set the TLS protocol selection criteria. This format is the same 
                                                                                                    as Apache's SSLProtocol documented at 
                                                                                                    https://httpd.apache.org/docs/current/mod/mod_ssl.html#ssl protocol. (default +TLSv1.2)
      --services-alternate                                                                          Determines if the client should use "services-alternate" instead 
                                                                                                    of "services" in info request during cluster tending.
      --client-timeout int         Initial host connection timeout duration. The timeout when opening a connection
                                   to the server host for the first time. (default 30000)
      --client-idle-timeout int    Idle timeout. Every time a connection is used, its idle
                                   deadline will be extended by this duration. When this deadline is reached,
                                   the connection will be closed and discarded from the connection pool.
                                   The value is limited to 24 hours (86400s).
                                   It's important to set this value to a few seconds less than the server's proto-fd-idle-ms
                                   (default 60000 milliseconds or 1 minute), so the client does not attempt to use a socket
                                   that has already been reaped by the server.
                                   Connection pools are now implemented by a LIFO stack. Connections at the tail of the
                                   stack will always be the least used. These connections are checked for IdleTimeout
                                   on every tend (usually 1 second).
                                   
      --client-login-timeout int   Specifies the login operation timeout for external authentication methods such as LDAP. (default 10000)

Restore Flags:
  -d, --directory string              The directory that holds the backup files. Required, unless --input-file is used.
  -n, --namespace string              Used to restore to a different namespace. Example: source-ns,destination-ns
  -s, --set string                    Only restore the given sets from the backup.
                                      Default: restore all sets.
  -B, --bin-list string               Only restore the given bins in the backup.
                                      If empty, include all bins.
  -R, --no-records                    Don't restore any records.
  -I, --no-indexes                    Don't restore any secondary indexes.
      --no-udfs                       Don't restore any UDFs.
  -w, --parallel int                  The number of restore threads. Accepts values from 1-1024 inclusive.
                                      If not set, the default value is automatically calculated and appears as the number of CPUs on your machine.
  -L, --records-per-second int        Limit total returned records per second (RPS). If 0, no limit is applied.
      --max-retries int               Maximum number of retries before aborting the current transaction. (default 5)
      --total-timeout int             Total transaction timeout in milliseconds. If 0, no timeout is applied.  (default 10000)
      --socket-timeout int            Socket timeout in milliseconds. If 0, the value for --total-timeout is used.
                                      If both this and --total-timeout are 0, there is no socket idle time limit. (default 10000)
      --nice int                      The limits for read/write storage bandwidth in MiB/s.
                                      Default is 0 (no limit). (DEPRECATED: use --bandwidth instead)
  -N, --bandwidth int                 The limits for read/write storage bandwidth in MiB/s.
                                      Default is 0 (no limit).
  -T, --info-timeout int              Set the timeout (in ms) for asinfo commands sent from asrestore to the database.
                                      The info commands are to check version, get indexes, get udfs, count records, and check batch write support. (default 10000)
      --info-retry-interval int       Set the initial interval for a retry (in ms) when info commands are sent. (default 1000)
      --info-retry-multiplier float   Increases the delay between subsequent retry attempts.
                                      The actual delay is calculated as: info-retry-interval * (info-retry-multiplier ^ attemptNumber) (default 1)
      --info-max-retries uint         Number of retries to send info commands before failing. (default 3)
      --std-buffer int                Buffer size in MiB for stdin and stdout operations. Used for pipelining. (default 4)
  -i, --input-file string         Restore from a single backup file. Use '-' for stdin.
                                  Required, unless --directory or --directory-list is used.
                                  
      --directory-list string     A comma-separated list of paths to directories that hold the backup files. Required,
                                  unless -i or -d is used. The paths may not contain commas.
                                  Example: 'asrestore --directory-list /path/to/dir1/,/path/to/dir2'
                                  
      --parent-directory string   A common root path for all paths used in --directory-list.
                                  This path is prepended to all entries in --directory-list.
                                  Example: 'asrestore --parent-directory /common/root/path
                                  --directory-list /path/to/dir1/,/path/to/dir2'
                                  
  -u, --unique                    Skip modifying records that already exist in the namespace.
  -r, --replace                   Fully replace records that already exist in the namespace.
                                  This option still performs a generation check by default and needs to be combined with the -g option
                                  if you do not want to perform a generation check.
                                  This option is mutually exclusive with --unique.
  -g, --no-generation             Don't check the generation of records that already exist in the namespace.
      --ignore-record-error       Ignore errors specific to records, not UDFs or indexes. The errors are:
                                  AEROSPIKE_RECORD_TOO_BIG,
                                  AEROSPIKE_KEY_MISMATCH,
                                  AEROSPIKE_BIN_NAME_TOO_LONG,
                                  AEROSPIKE_ALWAYS_FORBIDDEN,
                                  AEROSPIKE_FAIL_FORBIDDEN,
                                  AEROSPIKE_BIN_TYPE_ERROR,
                                  AEROSPIKE_BIN_NOT_FOUND.
                                  By default, these errors are not ignored and asrestore terminates.
      --disable-batch-writes      Disables the use of batch writes when restoring records to the Aerospike cluster.
                                  By default, the cluster is checked for batch write support. Only set this flag if you explicitly
                                  don't want batch writes to be used or if asrestore is failing to work because it cannot recognize
                                  that batch writes are disabled.
                                  
      --max-async-batches int     To send data to Aerospike Database, asrestore creates write workers that work in parallel.
                                  This value is the number of workers that form batches and send them to the database.
                                  For Aerospike Database versions prior to 6.0, 'batches' are only a logical grouping of records,
                                  and each record is uploaded individually.
                                  The true max number of async Aerospike calls would then be <max-async-batches> * <batch-size>.
                                   (default 32)
      --warm-up int               Warm Up fills the connection pool with connections for all nodes. This is necessary for batch restore.
                                  By default is calculated as (--max-async-batches + 1), as one connection per node is reserved
                                  for tend operations and is not used for transactions.
                                  
      --batch-size int            The max allowed number of records to simultaneously upload to Aerospike.
                                  Default is 128 with batch writes enabled. If you disable batch writes,
                                  this flag is superseded because each worker sends writes one by one.
                                  All three batch flags are linked. If --disable-batch-writes=false,
                                  asrestore uses batch write workers to send data to the database.
                                  Asrestore creates a number of workers equal to --max-async-batches that work in parallel,
                                  and form and send a number of records equal to --batch-size to the database.
                                   (default 128)
      --extra-ttl int             For records with expirable void-times, add N seconds of extra-ttl to the
                                  recorded void-time.
                                  
      --retry-base-interval int   Set the initial interval for a retry in milliseconds when data is sent to the Aerospike database
                                  during a restore. This retry sequence is triggered by the following non-critical errors:
                                  AEROSPIKE_NO_AVAILABLE_CONNECTIONS_TO_NODE,
                                  AEROSPIKE_TIMEOUT,
                                  AEROSPIKE_DEVICE_OVERLOAD,
                                  AEROSPIKE_NETWORK_ERROR,
                                  AEROSPIKE_SERVER_NOT_AVAILABLE,
                                  AEROSPIKE_BATCH_FAILED,
                                  AEROSPIKE_MAX_ERROR_RATE.
                                  This base timeout value is also used as the interval multiplied by --retry-multiplier to increase
                                  the timeout value between retry attempts. (default 1000)
      --retry-multiplier float    Increases the delay between subsequent retry attempts for the errors listed under --retry-base-interval.
                                  The actual delay is calculated as: retry-base-interval * (retry-multiplier ^ attemptNumber) (default 1)
      --retry-max-attempts uint   Set the maximum number of retry attempts for the errors listed under --retry-base-interval.
                                  The default is 0, indicating no retries will be performed
      --validate                  Validate backup files without restoring.
      --apply-metadata-last       Defines when to restore metadata (secondary indexes and UDFs).
                                  If set to true, metadata from separate file will be restored after all records have been processed.

Compression Flags:
  -z, --compress string         Enables decompressing of backup files using the specified compression algorithm.
                                This must match the compression mode used when backing up the data.
                                Supported compression algorithms are: ZSTD, NONE
                                Set the ZSTD compression level via the --compression-level option. (default "NONE")
      --compression-level int   ZSTD compression level. (default 3)

Encryption Flags:
      --encrypt string                 Enables decryption of backup files using the specified encryption algorithm.
                                       This must match the encryption mode used when backing up the data.
                                       Supported encryption algorithms are: NONE, AES128, AES256.
                                       A private key must be given, either with the --encryption-key-file option or
                                       the --encryption-key-env option or the --encryption-key-secret. (default "NONE")
      --encryption-key-file string     Gets the encryption key from the given file, which must be in PEM format.
      --encryption-key-env string      Gets the encryption key from the given environment variable, which must be Base64 encoded.
      --encryption-key-secret string   Gets the encryption key from secret-agent.

Secret Agent Flags:
Options pertaining to the Aerospike Secret Agent.
See documentation here: https://aerospike.com/docs/tools/secret-agent.
Both asbackup and asrestore support getting all the cloud configuration parameters
from the Aerospike Secret Agent.
To use a secret as an option, use this format: 'secrets:<resource_name>:<secret_name>' 
Example: asbackup --azure-account-name secret:resource1:azaccount
      --sa-connection-type string   Secret Agent connection type. Supported types: TCP, UNIX. (default "TCP")
      --sa-address string           Secret Agent host for TCP connection or socket file path for UDS connection.
      --sa-port int                 Secret Agent port (only for TCP connection).
      --sa-timeout int              Secret Agent connection and reading timeout.
      --sa-cafile string            Path to ca file for encrypted connections.
      --sa-is-base64                Whether Secret Agent responses are Base64 encoded.

AWS Storage Flags:
For S3, the storage bucket name must be set with the --s3-bucket-name flag.
--directory path will only contain the folder name.
--s3-endpoint-override is used for MinIO storage instead of AWS.
Any AWS parameter can be retrieved from Secret Agent.
      --s3-bucket-name string             Existing S3 bucket name
      --s3-region string                  The S3 region that the bucket(s) exist in.
      --s3-profile string                 The S3 profile to use for credentials.
      --s3-access-key-id string           S3 access key ID. If not set, profile auth info will be used.
      --s3-secret-access-key string       S3 secret access key. If not set, profile auth info will be used.
      --s3-endpoint-override string       An alternate URL endpoint to send S3 API calls to.
      --s3-tier string                    If is set, tool will try to restore archived files to the specified tier.
                                          Tiers are: Standard, Bulk, Expedited.
      --s3-restore-poll-duration int      How often (in milliseconds) a backup client checks object status when restoring an archived object. (default 60000)
      --s3-retry-read-backoff int         The initial delay in milliseconds between retry attempts. In case of connection errors
<<<<<<< HEAD
                                          tool will retry reading the object from the last known position. (default 1)
=======
                                          tool will retry reading the object from the last known position. (default 1000)
>>>>>>> 00bab5f9
      --s3-retry-read-multiplier float    Multiplier is used to increase the delay between subsequent retry attempts.
                                          Used in combination with initial delay. (default 2)
      --s3-retry-read-max-attempts uint   The maximum number of retry attempts that will be made. If set to 0, no retries will be performed. (default 3)
      --s3-retry-max-attempts int         Maximum number of attempts that should be made in case of an error. (default 10)
<<<<<<< HEAD
      --s3-retry-max-backoff int          Max backoff duration in milliseconds between retried attempts. (default 90)
      --s3-retry-backoff int              Provides the backoff, in milliseconds, that the retryer will use to determine the delay between retry attempts. (default 60)
      --s3-max-conns-per-host int         MaxConnsPerHost optionally limits the total number of connections per host,
                                          including connections in the dialing, active, and idle states. On limit violation, dials will block.
                                          0 means no limit.
      --s3-request-timeout int            Timeout in milliseconds specifies a time limit for requests made by this Client.
                                          The timeout includes connection time, any redirects, and reading the response body.
                                          0 means no limit. (default 600)
=======
      --s3-retry-max-backoff int          Max backoff duration in milliseconds between retried attempts. (default 90000)
      --s3-retry-backoff int              Provides the backoff in milliseconds strategy the retryer will use to determine the delay between retry attempts. (default 60000)
      --s3-max-conns-per-host int         MaxConnsPerHost optionally limits the total number of connections per host,
                                          including connections in the dialing, active, and idle states. On limit violation, dials will block.
                                          Zero means no limit.
      --s3-request-timeout int            Timeout in milliseconds specifies a time limit for requests made by this Client.
                                          The timeout includes connection time, any redirects, and reading the response body.
                                          Zero means no limit. (default 600000)
>>>>>>> 00bab5f9

GCP Storage Flags:
For GCP storage, the bucket name must be set with --gcp-bucket-name flag.
--directory path will only contain the folder name.
The flag --gcp-endpoint-override is also mandatory, as each storage account has different service address.
Any GCP parameter can be retrieved from Secret Agent.
      --gcp-key-path string                  Path to file containing service account JSON key.
      --gcp-bucket-name string               Name of the Google cloud storage bucket.
      --gcp-endpoint-override string         An alternate url endpoint to send GCP API calls to.
      --gcp-retry-read-backoff int           The initial delay in milliseconds between retry attempts. In case of connection errors
<<<<<<< HEAD
                                             tool will retry reading the object from the last known position. (default 1)
=======
                                             tool will retry reading the object from the last known position. (default 1000)
>>>>>>> 00bab5f9
      --gcp-retry-read-multiplier float      Multiplier is used to increase the delay between subsequent retry attempts.
                                             Used in combination with initial delay. (default 2)
      --gcp-retry-read-max-attempts uint     The maximum number of retry attempts that will be made. If set to 0, no retries will be performed. (default 3)
      --gcp-retry-max-attempts int           Max retries specifies the maximum number of attempts a failed operation will be retried
                                             before producing an error. (default 10)
<<<<<<< HEAD
      --gcp-retry-max-backoff int            Max backoff is the maximum value in milliseconds of the retry period. (default 90)
      --gcp-retry-init-backoff int           Initial backoff is the initial value in milliseconds of the retry period. (default 60)
=======
      --gcp-retry-max-backoff int            Max backoff is the maximum value in milliseconds of the retry period. (default 90000)
      --gcp-retry-init-backoff int           Initial backoff is the initial value in milliseconds of the retry period. (default 60000)
>>>>>>> 00bab5f9
      --gcp-retry-backoff-multiplier float   Multiplier is the factor by which the retry period increases.
                                             It should be greater than 1. (default 2)
      --gcp-max-conns-per-host int           MaxConnsPerHost optionally limits the total number of connections per host,
                                             including connections in the dialing, active, and idle states. On limit violation, dials will block.
<<<<<<< HEAD
                                             0 means no limit.
      --gcp-request-timeout int              Timeout in milliseconds specifies a time limit for requests made by this Client.
                                             The timeout includes connection time, any redirects, and reading the response body.
                                             0 means no limit. (default 600)
=======
                                             Zero means no limit.
      --gcp-request-timeout int              Timeout in milliseconds specifies a time limit for requests made by this Client.
                                             The timeout includes connection time, any redirects, and reading the response body.
                                             Zero means no limit. (default 600000)
>>>>>>> 00bab5f9

Azure Storage Flags:
For Azure storage, the container name must be set with --azure-storage-container-name flag.
--directory path will only contain folder name.
The flag --azure-endpoint is optional, and is used for tests with Azurit or any other Azure emulator.
For authentication, use --azure-account-name and --azure-account-key, or 
--azure-tenant-id, --azure-client-id and --azure-client-secret.
Any Azure parameter can be retrieved from Secret Agent.
      --azure-account-name string            Azure account name for account name, key authorization.
      --azure-account-key string             Azure account key for account name, key authorization.
      --azure-tenant-id string               Azure tenant ID for Azure Active Directory authorization.
      --azure-client-id string               Azure client ID for Azure Active Directory authorization.
      --azure-client-secret string           Azure client secret for Azure Active Directory authorization.
      --azure-endpoint string                Azure endpoint.
      --azure-container-name string          Azure container Name.
      --azure-access-tier string             If is set, tool will try to rehydrate archived files to the specified tier.
                                             Tiers are: Archive, Cold, Cool, Hot, P10, P15, P20, P30, P4, P40, P50, P6, P60, P70, P80, Premium.
      --azure-rehydrate-poll-duration int    How often (in milliseconds) a backup client checks object status when restoring an archived object. (default 60000)
      --azure-retry-read-backoff int         The initial delay in milliseconds between retry attempts. In case of connection errors
<<<<<<< HEAD
                                             tool will retry reading the object from the last known position. (default 1)
=======
                                             tool will retry reading the object from the last known position. (default 1000)
>>>>>>> 00bab5f9
      --azure-retry-read-multiplier float    Multiplier is used to increase the delay between subsequent retry attempts.
                                             Used in combination with initial delay. (default 2)
      --azure-retry-read-max-attempts uint   The maximum number of retry attempts that will be made. If set to 0, no retries will be performed. (default 3)
      --azure-retry-max-attempts int         Max retries specifies the maximum number of attempts a failed operation will be retried
                                             before producing an error. (default 10)
      --azure-retry-max-delay int            Max retry delay specifies the maximum delay in milliseconds allowed before retrying an operation.
<<<<<<< HEAD
                                             Typically the value is greater than or equal to the value specified in azure-retry-delay. (default 90)
      --azure-retry-delay int                Retry delay specifies the initial amount of delay in milliseconds to use before retrying an operation.
                                             The value is used only if the HTTP response does not contain a Retry-After header.
                                             The delay increases exponentially with each retry up to the maximum specified by azure-retry-max-delay. (default 60)
=======
                                             Typically the value is greater than or equal to the value specified in azure-retry-delay. (default 90000)
      --azure-retry-delay int                Retry delay specifies the initial amount of delay in milliseconds to use before retrying an operation.
                                             The value is used only if the HTTP response does not contain a Retry-After header.
                                             The delay increases exponentially with each retry up to the maximum specified by azure-retry-max-delay. (default 60000)
>>>>>>> 00bab5f9
      --azure-retry-timeout int              Retry timeout in milliseconds indicates the maximum time allowed for any single try of an HTTP request.
                                             This is disabled by default. Specify a value greater than zero to enable.
                                             NOTE: Setting this to a small value might cause premature HTTP request time-outs.
      --azure-max-conns-per-host int         MaxConnsPerHost optionally limits the total number of connections per host,
                                             including connections in the dialing, active, and idle states. On limit violation, dials will block.
<<<<<<< HEAD
                                             0 means no limit.
      --azure-request-timeout int            Timeout in milliseconds specifies a time limit for requests made by this Client.
                                             The timeout includes connection time, any redirects, and reading the response body.
                                             0 means no limit. (default 600)
=======
                                             Zero means no limit.
      --azure-request-timeout int            Timeout in milliseconds specifies a time limit for requests made by this Client.
                                             The timeout includes connection time, any redirects, and reading the response body.
                                             Zero means no limit. (default 600000)
>>>>>>> 00bab5f9
```

## Unsupported flags
```

-m, --machine <path>    Output machine-readable status updates to the given path, 
                        typically a FIFO.

--indexes-last  Restore secondary indexes only after UDFs and records have been restored.

--wait          Wait for restored secondary indexes to finish building. 
                Wait for restored UDFs to be distributed across the cluster.

// Replaced with:
//  --retry-base-interval
//  --retry-multiplier
//  --retry-max-attempts
--retry-scale-factor        The scale factor to use in the exponential backoff retry
                            strategy, in microseconds.
                            Default is 150000 us (150 ms).
                            
--event-loops               The number of c-client event loops to initialize for
                            processing of asynchronous Aerospike transactions.
                            Default is 1.

--s3-max-async-downloads    The maximum number of simultaneous download requests from S3.
                            The default is 32.

--s3-max-async-uploads      The maximum number of simultaneous upload requests from S3.
                            The default is 16.

--s3-log-level              The log level of the AWS S3 C++ SDK. The possible levels are,
                            from least to most granular:
                             - Off
                             - Fatal
                             - Error
                             - Warn
                             - Info
                             - Debug
                             - Trace
                            The default is Fatal.
                            
--s3-connect-timeout        The AWS S3 client's connection timeout in milliseconds.
                            This is equivalent to cli-connect-timeout in the AWS CLI,
                            or connectTimeoutMS in the aws-sdk-cpp client configuration.                  
```


## Configuration file schema with example values
```yaml
app:
  # Enable more detailed logging.
  verbose: false
  # Determine log level for verbose output. Log levels are: debug, info, warn, error.
  log-level: debug
  # Set output in JSON format for parsing by external tools.
  log-json: false

cluster:
  seeds:
    - host: 127.0.0.1
      tls-name: ""
      port: 3000
  # The Aerospike user to use to connect to the Aerospike cluster.
  user: "db_user"
  # The Aerospike password to use to connect to the Aerospike cluster.
  password: "db_password"
  # The authentication mode used by the Aerospike server. INTERNAL
  # uses standard user/pass. EXTERNAL uses external methods (like LDAP)
  # which are configured on the server. EXTERNAL requires TLS. PKI allows
  # TLS authentication and authorization based on a certificate. No
  # username needs to be configured. (default INTERNAL)
  auth: INTERNAL
  # Initial host connection timeout duration. The timeout when opening a connection
  # to the server host for the first time.
  client-timeout: 30000
  # Idle timeout. Every time a connection is used, its idle
  # deadline will be extended by this duration. When this deadline is reached,
  # the connection will be closed and discarded from the connection pool.
  # The value is limited to 24 hours (86400s).
  # It's important to set this value to a few seconds less than the server's proto-fd-idle-ms
  # (default 60000 milliseconds or 1 minute), so the client does not attempt to use a socket
  # that has already been reaped by the server.
  # Connection pools are now implemented by a LIFO stack. Connections at the tail of the
  # stack will always be the least used. These connections are checked for IdleTimeout
  # on every tend (usually 1 second).
  client-idle-timeout: 60000
  # Specifies the login operation timeout for external authentication methods such as LDAP.
  client-login-timeout: 10000
  # Determines if the client should use "services-alternate" instead
  # of "services" in info request during cluster tending.
  service-alternate: false
  tls:
    # The server TLS context to use to authenticate the connection to Aerospike.
    name: ""
    # Set the TLS protocol selection criteria. This format is the same
    # as Apache's SSLProtocol documented at
    # https://httpd.apache.org/docs/current/mod/mod_ssl.html#sslprotocol.
    protocols: "+TLSv1.2"
    # The CA used when connecting to Aerospike.
    ca-file: ""
    # A path containing CAs for connecting to Aerospike.
    ca-path: ""
    # The certificate file for mutual TLS authentication with Aerospike.
    cert-file: ""
    # The key file used for mutual TLS authentication with Aerospike.
    key-file: ""
    # The password used to decrypt the key file if encrypted.
    key-file-password: ""

restore:
  # The directory that holds the backup files. Required, unless input-file is used.
  directory: "backup_dir"
  # Used to restore to a different namespace. Example: source-ns,destination-ns
  namespace: "source-ns1"
  # Only restore the given sets from the backup.
  # Default: restore all sets.
  set-list:
    - "set1"
    - "set2"
  # Only restore the given bins in the backup.
  # If empty, include all bins.
  bin-list:
    - "bin1"
    - "bin2"
  # The number of restore threads. Accepts values from 1-1024 inclusive.
  # If not set, the default value is automatically calculated and appears as the number of CPUs on your machine.
  parallel: 1
  # Don't restore any records.
  no-records: false
  # Don't restore any secondary indexes.
  no-indexes: false
  # Don't restore any UDFs.
  no-udfs: false
  # Limit total returned records per second (RPS). If 0, no limit is applied.
  records-per-second: 0
  # Maximum number of retries before aborting the current transaction.
  max-retries: 5
  # Total transaction timeout in milliseconds. If 0, no timeout is applied.
  total-timeout: 10000
  # Socket timeout in milliseconds. If 0, the value for total-timeout is used.
  # If both this and total-timeout are 0, there is no socket idle time limit.
  socket-timeout: 10000
  # The limits for read/write storage bandwidth in MiB/s.
  # Default is 0 (no limit).
  bandwidth: 0
  # Restore from a single backup file. Use '-' for stdin.
  # Required, unless directory or directory-list is used.
  input-file: ""
  # A comma-separated list of paths to directories that hold the backup files. Required,
  # unless -i or -d is used. The paths may not contain commas.
  # Example: 'asrestore directory-list /path/to/dir1/,/path/to/dir2'
  directory-list:
    - "dir1"
    - "dir2"
  # A common root path for all paths used in directory-list.
  # This path is prepended to all entries in directory-list.
  # Example: 'asrestore parent-directory /common/root/path
  # directory-list /path/to/dir1/,/path/to/dir2'
  parent-directory: ""
  # Disables the use of batch writes when restoring records to the Aerospike cluster.
  # By default, the cluster is checked for batch write support. Only set this flag if you explicitly
  # don't want batch writes to be used or if asrestore is failing to work because it cannot recognize
  # that batch writes are disabled.
  disable-batch-writes: false
  # The max allowed number of records to simultaneously upload to Aerospike.
  # Default is 128 with batch writes enabled. If you disable batch writes,
  # this flag is superseded because each worker sends writes one by one.
  # All three batch flags are linked. If disable-batch-writes=false,
  # asrestore uses batch write workers to send data to the database.
  # Asrestore creates a number of workers equal to max-async-batches that work in parallel,
  # and form and send a number of records equal to batch-size to the database.
  batch-size: 128
  # To send data to Aerospike Database, asrestore creates write workers that work in parallel.
  # This value is the number of workers that form batches and send them to the database.
  # For Aerospike Database versions prior to 6.0, 'batches' are only a logical grouping of records,
  # and each record is uploaded individually.
  # The true max number of async Aerospike calls would then be <max-async-batches> * <batch-size>.
  max-async-batches: 32
  # Warm Up fills the connection pool with connections for all nodes. This is necessary for batch restore.
  # By default is calculated as (max-async-batches + 1), as one connection per node is reserved
  # for tend operations and is not used for transactions.
  warm-up: 0
  # For records with expirable void-times, add N seconds of extra-ttl to the
  # recorded void-time.
  extra-ttl: 0
  # Ignore errors specific to records, not UDFs or indexes. The errors are:
  # AEROSPIKE_RECORD_TOO_BIG,
  # AEROSPIKE_KEY_MISMATCH,
  # AEROSPIKE_BIN_NAME_TOO_LONG,
  # AEROSPIKE_ALWAYS_FORBIDDEN,
  # AEROSPIKE_FAIL_FORBIDDEN,
  # AEROSPIKE_BIN_TYPE_ERROR,
  # AEROSPIKE_BIN_NOT_FOUND.
  # By default, these errors are not ignored and asrestore terminates.
  ignore-record-error: false
  # Skip modifying records that already exist in the namespace.
  unique: false
  # Fully replace records that already exist in the namespace.
  # This option still performs a generation check by default and needs to be combined with the -g option
  # if you do not want to perform a generation check.
  # This option is mutually exclusive with unique.
  replace: false
  # Don't check the generation of records that already exist in the namespace.
  no-generation: false
  # Set the timeout (in ms) for asinfo commands sent from asrestore to the database.
  # The info commands are to check version, get indexes, get udfs, count records, and check batch write support.
  info-timeout: 10000
  # Number of retries to send info commands before failing.
  info-max-retries: 3
  # Increases the delay between subsequent retry attempts.
  # The actual delay is calculated as: info-retry-interval * (info-retry-multiplier ^ attemptNumber)
  info-retry-multiplier: 1
  # Set the initial interval for a retry (in ms) when info commands are sent.
  info-retry-interval: 1000
  # Set the initial interval for a retry in milliseconds when data is sent to the Aerospike database
  # during a restore. This retry sequence is triggered by the following non-critical errors:
  # AEROSPIKE_NO_AVAILABLE_CONNECTIONS_TO_NODE,
  # AEROSPIKE_TIMEOUT,
  # AEROSPIKE_DEVICE_OVERLOAD,
  # AEROSPIKE_NETWORK_ERROR,
  # AEROSPIKE_SERVER_NOT_AVAILABLE,
  # AEROSPIKE_BATCH_FAILED,
  # AEROSPIKE_MAX_ERROR_RATE.
  # This base timeout value is also used as the interval multiplied by retry-multiplier to increase
  # the timeout value between retry attempts.
  retry-base-interval: 1000
  # Increases the delay between subsequent retry attempts for the errors listed under retry-base-interval.
  # The actual delay is calculated as: retry-base-interval * (retry-multiplier ^ attemptNumber)
  retry-multiplier: 1
  # Set the maximum number of retry attempts for the errors listed under retry-base-interval.
  # The default is 0, indicating no retries will be performed
  retry-max-attempts: 0
  # Validate backup files without restoring.
  validate: false
  # Defines when to restore metadata (secondary indexes and UDFs).
  # If set to true, metadata from separate file will be restored after all records have been processed.
  apply-metadata-last: false
  # Buffer size in MiB for stdin and stdout operations. Used for pipelining.
  std-buffer-size: 4

compression:
  # Enables decompressing of backup files using the specified compression algorithm.
  # This must match the compression mode used when backing up the data.
  # Supported compression algorithms are: ZSTD, NONE
  # Set the ZSTD compression level via the compression-level option.
  mode: NONE
  # ZSTD compression level.
  level: 3

encryption:
  # Enables decryption of backup files using the specified encryption algorithm.
  # This must match the encryption mode used when backing up the data.
  # Supported encryption algorithms are: NONE, AES128, AES256.
  # A private key must be given, either with the encryption-key-file option or
  # the encryption-key-env option or the encryption-key-secret.
  mode: NONE
  # Gets the encryption key from the given file, which must be in PEM format.
  key-file: ""
  # Gets the encryption key from the given environment variable, which must be Base64 encoded.
  key-env: ""
  # Gets the encryption key from secret-agent.
  key-secret: ""

secret-agent:
  # Secret Agent connection type. Supported types: TCP, UNIX.
  connection-type: TCP
  # Secret Agent host for TCP connection or socket file path for UDS connection.
  address: ""
  # Secret Agent port (only for TCP connection).
  port: 0
  # Secret Agent connection and reading timeout.
  timeout: 0
  # Path to ca file for encrypted connections.
  ca-file: ""
  # Whether Secret Agent responses are Base64 encoded.
  is-base64: false

aws:
  s3:
<<<<<<< HEAD
    # Existing S3 bucket name
    bucket-name: ""
    # The S3 region that the bucket(s) exist in.
    region: ""
    # The S3 profile to use for credentials.
    profile: ""
    # An alternate URL endpoint to send S3 API calls to.
    endpoint-override: ""
    # S3 access key ID. If not set, profile auth info will be used.
    access-key-id: ""
    # S3 secret access key. If not set, profile auth info will be used.
    secret-access-key: ""
    # If is set, tool will try to restore archived files to the specified tier.
    # Tiers are: Standard, Bulk, Expedited.
    access-tier: ""
    # How often (in milliseconds) a backup client checks object status when restoring an archived object.
    restore-poll-duration: 60000
    # Maximum number of attempts that should be made in case of an error.
    retry-max-attempts: 10
    # Max backoff duration in milliseconds between retried attempts.
    retry-max-backoff: 90
    # Provides the backoff, in milliseconds, that the retryer will use to determine the delay between retry attempts.
    retry-backoff: 60
    # The initial delay in milliseconds between retry attempts. 
    # In case of connection errors tool will retry reading the object from the last known position.
    retry-read-backoff: 1
    # Multiplier is used to increase the delay between subsequent retry attempts.
    # Used in combination with initial delay.
    retry-read-multiplier: 2.0
    # The maximum number of retry attempts that will be made. If set to 0, no retries will be performed.
    retry-read-max-attempts: 3
    # MaxConnsPerHost optionally limits the total number of connections per host,
    # including connections in the dialing, active, and idle states. On limit violation, dials will block.
    # 0 means no limit.
    max-conns-per-host: 0
    # Timeout in milliseconds specifies a time limit for requests made by this Client.
    # The timeout includes connection time, any redirects, and reading the response body.
    # 0 means no limit.
    request-timeout: 600

gcp:
  storage:
    # Path to file containing service account JSON key.
    key-file: ""
    # Name of the Google cloud storage bucket.
    bucket-name: ""
    # An alternate url endpoint to send GCP API calls to.
    endpoint-override: ""
    # Max retries specifies the maximum number of attempts a failed operation will be retried
    # before producing an error.
    retry-max-attempts: 10
    # Max backoff is the maximum value in milliseconds of the retry period.
    retry-max-backoff: 90
    # Initial backoff is the initial value in milliseconds of the retry period.
    retry-init-backoff: 60
    # Multiplier is the factor by which the retry period increases.
    # It should be greater than 1.
    retry-backoff-multiplier: 2
    # The initial delay in milliseconds between retry attempts. 
    # In case of connection errors tool will retry reading the object from the last known position.
    retry-read-backoff: 1
    # Multiplier is used to increase the delay between subsequent retry attempts.
    # Used in combination with initial delay.
    retry-read-multiplier: 2.0
    # The maximum number of retry attempts that will be made. If set to 0, no retries will be performed.
    retry-read-max-attempts: 3
    # MaxConnsPerHost optionally limits the total number of connections per host,
    # including connections in the dialing, active, and idle states. On limit violation, dials will block.
    # 0 means no limit.
    max-conns-per-host: 0
    # Timeout in milliseconds specifies a time limit for requests made by this Client.
    # The timeout includes connection time, any redirects, and reading the response body.
    # 0 means no limit.
    request-timeout: 600

azure:
  blob:
    # Azure account name for account name, key authorization.
    account-name: ""
    # Azure account key for account name, key authorization.
    account-key: ""
    # Azure tenant ID for Azure Active Directory authorization.
    tenant-id: ""
    # Azure client ID for Azure Active Directory authorization.
    client-id: ""
    # Azure client secret for Azure Active Directory authorization.
    client-secret: ""
    # Azure endpoint.
    endpoint-override: ""
    # Azure container Name.
    container-name: ""
    # If is set, tool will try to rehydrate archived files to the specified tier.
    # Tiers are: Archive, Cold, Cool, Hot, P10, P15, P20, P30, P4, P40, P50, P6, P60, P70, P80, Premium.
    access-tier: ""
    # How often (in milliseconds) a backup client checks object status when restoring an archived object.
    rehydrate-poll-duration: 60000
    # Max retries specifies the maximum number of attempts a failed operation will be retried
    # before producing an error.
    retry-max-attempts: 10
    # Retry timeout in milliseconds indicates the maximum time allowed for any single try of an HTTP request.
    # This is disabled by default. Specify a value greater than zero to enable.
    # NOTE: Setting this to a small value might cause premature HTTP request time-outs.
    retry-timeout: 0
    # Retry delay specifies the initial amount of delay in milliseconds to use before retrying an operation.
    # The value is used only if the HTTP response does not contain a Retry-After header.
    # The delay increases exponentially with each retry up to the maximum specified by azure-retry-max-delay.
    retry-delay: 60
    # Max retry delay specifies the maximum delay in milliseconds allowed before retrying an operation.
    # Typically the value is greater than or equal to the value specified in azure-retry-delay.
    retry-max-delay: 90
    # The initial delay in milliseconds between retry attempts. 
    # In case of connection errors tool will retry reading the object from the last known position.
    retry-read-backoff: 1
    # Multiplier is used to increase the delay between subsequent retry attempts.
    # Used in combination with initial delay.
    retry-read-multiplier: 2.0
    # The maximum number of retry attempts that will be made. If set to 0, no retries will be performed.
    retry-read-max-attempts: 3
    # MaxConnsPerHost optionally limits the total number of connections per host,
    # including connections in the dialing, active, and idle states. On limit violation, dials will block.
    # 0 means no limit.
    max-conns-per-host: 0
    # Timeout in milliseconds specifies a time limit for requests made by this Client.
    # The timeout includes connection time, any redirects, and reading the response body.
    # 0 means no limit.
    request-timeout: 600
=======
      # Existing S3 bucket name
      bucket-name: ""
      # The S3 region that the bucket(s) exist in.
      region: ""
      # The S3 profile to use for credentials.
      profile: ""
      # An alternate url endpoint to send S3 API calls to.
      endpoint-override: ""
      # S3 access key id. If not set, profile auth info will be used.
      access-key-id: ""
      # S3 secret access key. If not set, profile auth info will be used.
      secret-access-key: ""
      # If is set, tool will try to restore archived files to the specified tier.
      # Tiers are: Standard, Bulk, Expedited.
      access-tier: ""
      # How often (in milliseconds) a backup client checks object status when restoring an archived object.
      restore-poll-duration: 1000
      # Maximum number of attempts that should be made in case of an error.
      retry-max-attempts: 100
      # Max backoff duration in milliseconds between retried attempts.
      retry-max-backoff: 90
      # Provides the backoff in milliseconds strategy the retryer will use to determine the delay between retry attempts.
      retry-backoff: 60
      # The initial delay in milliseconds between retry attempts. 
      # In case of connection errors tool will retry reading the object from the last known position.
      retry-read-backoff: 1
      # Multiplier is used to increase the delay between subsequent retry attempts.
      # Used in combination with initial delay.
      retry-read-multiplier: 2.0
      # The maximum number of retry attempts that will be made. If set to 0, no retries will be performed.
      retry-read-max-attempts: 3
      # MaxConnsPerHost optionally limits the total number of connections per host, 
      # including connections in the dialing, active, and idle states. On limit violation, dials will block.
      # Zero means no limit.
      max-conns-per-host: 0
      # Timeout specifies a time limit for requests made by this Client.
      # The timeout includes connection time, any redirects, and reading the response body.
      # Zero means no limit.
      request-timeout: 600
gcp:
  storage:
      # Path to file containing service account JSON key.
      key-file: ""
      # Name of the Google cloud storage bucket.
      bucket-name: ""
      # An alternate url endpoint to send GCP API calls to.
      endpoint-override: ""
      # Max retries specifies the maximum number of attempts a failed operation will be retried before producing an error.
      retry-max-attempts: 100
      # Max backoff is the maximum value in milliseconds of the retry period.
      retry-max-backoff: 90
      # Initial backoff is the initial value in milliseconds of the retry period.
      retry-init-backoff: 60
      # Multiplier is the factor by which the retry period increases. It should be greater than 1.
      retry-backoff-multiplier: 2
      # The initial delay in milliseconds between retry attempts. 
      # In case of connection errors tool will retry reading the object from the last known position.
      retry-read-backoff: 1
      # Multiplier is used to increase the delay between subsequent retry attempts.
      # Used in combination with initial delay.
      retry-read-multiplier: 2.0
      # The maximum number of retry attempts that will be made. If set to 0, no retries will be performed.
      retry-read-max-attempts: 3
      # MaxConnsPerHost optionally limits the total number of connections per host, 
      # including connections in the dialing, active, and idle states. On limit violation, dials will block.
      # Zero means no limit.
      max-conns-per-host: 0
      # Timeout specifies a time limit for requests made by this Client.
      # The timeout includes connection time, any redirects, and reading the response body.
      # Zero means no limit.
      request-timeout: 600
azure:
  blob:
      # Azure account name for account name, key authorization.
      account-name: ""
      # Azure account key for account name, key authorization.
      account-key: ""
      # Azure tenant ID for Azure Active Directory authorization.
      tenant-id: ""
      # Azure client ID for Azure Active Directory authorization.
      client-id: ""
      # Azure client secret for Azure Active Directory authorization.
      client-secret: ""
      # Azure endpoint.
      endpoint-override: ""
      # Azure container Name.
      container-name: ""
      # Tiers are: Archive, Cold, Cool, Hot, P10, P15, P20, P30, P4, P40, P50, P6, P60, P70, P80, Premium.
      access-tier: ""
      # How often (in milliseconds) a backup client checks object status when restoring an archived object.
      rehydrate-poll-duration: 100
      # Max retries specifies the maximum number of attempts a failed operation will be retried before producing an error.
      retry-max-attempts: 100
      # Retry timeout in milliseconds indicates the maximum time allowed for any single try of an HTTP request.
      # This is disabled by default. Specify a value greater than zero to enable.
      # NOTE: Setting this to a small value might cause premature HTTP request time-outs.
      retry-timeout: 10
      # Retry delay specifies the initial amount of delay in milliseconds to use before retrying an operation.
      # The value is used only if the HTTP response does not contain a Retry-After header.
      # The delay increases exponentially with each retry up to the maximum specified by azure-retry-max-delay.
      retry-delay: 60
      # Max retry delay specifies the maximum delay in milliseconds allowed before retrying an operation.
      # Typically the value is greater than or equal to the value specified in azure-retry-delay.
      retry-max-delay: 90
      # The initial delay in milliseconds between retry attempts. 
      # In case of connection errors tool will retry reading the object from the last known position.
      retry-read-backoff: 1
      # Multiplier is used to increase the delay between subsequent retry attempts.
      # Used in combination with initial delay.
      retry-read-multiplier: 2.0
      # The maximum number of retry attempts that will be made. If set to 0, no retries will be performed.
      retry-read-max-attempts: 3
      # MaxConnsPerHost optionally limits the total number of connections per host, 
      # including connections in the dialing, active, and idle states. On limit violation, dials will block.
      # Zero means no limit.
      max-conns-per-host: 0
      # Timeout specifies a time limit for requests made by this Client.
      # The timeout includes connection time, any redirects, and reading the response body.
      # Zero means no limit.
      request-timeout: 600
>>>>>>> 00bab5f9
```<|MERGE_RESOLUTION|>--- conflicted
+++ resolved
@@ -99,8 +99,8 @@
                                       If not set, the default value is automatically calculated and appears as the number of CPUs on your machine.
   -L, --records-per-second int        Limit total returned records per second (RPS). If 0, no limit is applied.
       --max-retries int               Maximum number of retries before aborting the current transaction. (default 5)
-      --total-timeout int             Total transaction timeout in milliseconds. If 0, no timeout is applied.  (default 10000)
-      --socket-timeout int            Socket timeout in milliseconds. If 0, the value for --total-timeout is used.
+      --total-timeout int             Total transaction timeout (in ms). If 0, no timeout is applied.  (default 10000)
+      --socket-timeout int            Socket timeout (in ms). If 0, the value for --total-timeout is used.
                                       If both this and --total-timeout are 0, there is no socket idle time limit. (default 10000)
       --nice int                      The limits for read/write storage bandwidth in MiB/s.
                                       Default is 0 (no limit). (DEPRECATED: use --bandwidth instead)
@@ -166,7 +166,7 @@
       --extra-ttl int             For records with expirable void-times, add N seconds of extra-ttl to the
                                   recorded void-time.
                                   
-      --retry-base-interval int   Set the initial interval for a retry in milliseconds when data is sent to the Aerospike database
+      --retry-base-interval int   Set the initial interval for a retry (in ms) when data is sent to the Aerospike database
                                   during a restore. This retry sequence is triggered by the following non-critical errors:
                                   AEROSPIKE_NO_AVAILABLE_CONNECTIONS_TO_NODE,
                                   AEROSPIKE_TIMEOUT,
@@ -229,36 +229,21 @@
       --s3-endpoint-override string       An alternate URL endpoint to send S3 API calls to.
       --s3-tier string                    If is set, tool will try to restore archived files to the specified tier.
                                           Tiers are: Standard, Bulk, Expedited.
-      --s3-restore-poll-duration int      How often (in milliseconds) a backup client checks object status when restoring an archived object. (default 60000)
-      --s3-retry-read-backoff int         The initial delay in milliseconds between retry attempts. In case of connection errors
-<<<<<<< HEAD
-                                          tool will retry reading the object from the last known position. (default 1)
-=======
+      --s3-restore-poll-duration int      How often ((in ms)) a backup client checks object status when restoring an archived object. (default 60000)
+      --s3-retry-read-backoff int         The initial delay (in ms) between retry attempts. In case of connection errors
                                           tool will retry reading the object from the last known position. (default 1000)
->>>>>>> 00bab5f9
       --s3-retry-read-multiplier float    Multiplier is used to increase the delay between subsequent retry attempts.
                                           Used in combination with initial delay. (default 2)
       --s3-retry-read-max-attempts uint   The maximum number of retry attempts that will be made. If set to 0, no retries will be performed. (default 3)
       --s3-retry-max-attempts int         Maximum number of attempts that should be made in case of an error. (default 10)
-<<<<<<< HEAD
-      --s3-retry-max-backoff int          Max backoff duration in milliseconds between retried attempts. (default 90)
-      --s3-retry-backoff int              Provides the backoff, in milliseconds, that the retryer will use to determine the delay between retry attempts. (default 60)
+      --s3-retry-max-backoff int          Max backoff duration (in ms) between retried attempts. (default 90000)
+      --s3-retry-backoff int              Provides the backoff, (in ms), that the retryer will use to determine the delay between retry attempts. (default 60000)
       --s3-max-conns-per-host int         MaxConnsPerHost optionally limits the total number of connections per host,
                                           including connections in the dialing, active, and idle states. On limit violation, dials will block.
                                           0 means no limit.
-      --s3-request-timeout int            Timeout in milliseconds specifies a time limit for requests made by this Client.
+      --s3-request-timeout int            Timeout (in ms) specifies a time limit for requests made by this Client.
                                           The timeout includes connection time, any redirects, and reading the response body.
-                                          0 means no limit. (default 600)
-=======
-      --s3-retry-max-backoff int          Max backoff duration in milliseconds between retried attempts. (default 90000)
-      --s3-retry-backoff int              Provides the backoff in milliseconds strategy the retryer will use to determine the delay between retry attempts. (default 60000)
-      --s3-max-conns-per-host int         MaxConnsPerHost optionally limits the total number of connections per host,
-                                          including connections in the dialing, active, and idle states. On limit violation, dials will block.
-                                          Zero means no limit.
-      --s3-request-timeout int            Timeout in milliseconds specifies a time limit for requests made by this Client.
-                                          The timeout includes connection time, any redirects, and reading the response body.
-                                          Zero means no limit. (default 600000)
->>>>>>> 00bab5f9
+                                          0 means no limit. (default 600000)
 
 GCP Storage Flags:
 For GCP storage, the bucket name must be set with --gcp-bucket-name flag.
@@ -268,39 +253,23 @@
       --gcp-key-path string                  Path to file containing service account JSON key.
       --gcp-bucket-name string               Name of the Google cloud storage bucket.
       --gcp-endpoint-override string         An alternate url endpoint to send GCP API calls to.
-      --gcp-retry-read-backoff int           The initial delay in milliseconds between retry attempts. In case of connection errors
-<<<<<<< HEAD
-                                             tool will retry reading the object from the last known position. (default 1)
-=======
+      --gcp-retry-read-backoff int           The initial delay (in ms) between retry attempts. In case of connection errors
                                              tool will retry reading the object from the last known position. (default 1000)
->>>>>>> 00bab5f9
       --gcp-retry-read-multiplier float      Multiplier is used to increase the delay between subsequent retry attempts.
                                              Used in combination with initial delay. (default 2)
       --gcp-retry-read-max-attempts uint     The maximum number of retry attempts that will be made. If set to 0, no retries will be performed. (default 3)
       --gcp-retry-max-attempts int           Max retries specifies the maximum number of attempts a failed operation will be retried
                                              before producing an error. (default 10)
-<<<<<<< HEAD
-      --gcp-retry-max-backoff int            Max backoff is the maximum value in milliseconds of the retry period. (default 90)
-      --gcp-retry-init-backoff int           Initial backoff is the initial value in milliseconds of the retry period. (default 60)
-=======
-      --gcp-retry-max-backoff int            Max backoff is the maximum value in milliseconds of the retry period. (default 90000)
-      --gcp-retry-init-backoff int           Initial backoff is the initial value in milliseconds of the retry period. (default 60000)
->>>>>>> 00bab5f9
+      --gcp-retry-max-backoff int            Max backoff is the maximum value (in ms) of the retry period. (default 90000)
+      --gcp-retry-init-backoff int           Initial backoff is the initial value (in ms) of the retry period. (default 60000)
       --gcp-retry-backoff-multiplier float   Multiplier is the factor by which the retry period increases.
                                              It should be greater than 1. (default 2)
       --gcp-max-conns-per-host int           MaxConnsPerHost optionally limits the total number of connections per host,
                                              including connections in the dialing, active, and idle states. On limit violation, dials will block.
-<<<<<<< HEAD
                                              0 means no limit.
-      --gcp-request-timeout int              Timeout in milliseconds specifies a time limit for requests made by this Client.
+      --gcp-request-timeout int              Timeout (in ms) specifies a time limit for requests made by this Client.
                                              The timeout includes connection time, any redirects, and reading the response body.
-                                             0 means no limit. (default 600)
-=======
-                                             Zero means no limit.
-      --gcp-request-timeout int              Timeout in milliseconds specifies a time limit for requests made by this Client.
-                                             The timeout includes connection time, any redirects, and reading the response body.
-                                             Zero means no limit. (default 600000)
->>>>>>> 00bab5f9
+                                             0 means no limit. (default 600000)
 
 Azure Storage Flags:
 For Azure storage, the container name must be set with --azure-storage-container-name flag.
@@ -318,46 +287,28 @@
       --azure-container-name string          Azure container Name.
       --azure-access-tier string             If is set, tool will try to rehydrate archived files to the specified tier.
                                              Tiers are: Archive, Cold, Cool, Hot, P10, P15, P20, P30, P4, P40, P50, P6, P60, P70, P80, Premium.
-      --azure-rehydrate-poll-duration int    How often (in milliseconds) a backup client checks object status when restoring an archived object. (default 60000)
-      --azure-retry-read-backoff int         The initial delay in milliseconds between retry attempts. In case of connection errors
-<<<<<<< HEAD
-                                             tool will retry reading the object from the last known position. (default 1)
-=======
+      --azure-rehydrate-poll-duration int    How often ((in ms)) a backup client checks object status when restoring an archived object. (default 60000)
+      --azure-retry-read-backoff int         The initial delay (in ms) between retry attempts. In case of connection errors
                                              tool will retry reading the object from the last known position. (default 1000)
->>>>>>> 00bab5f9
       --azure-retry-read-multiplier float    Multiplier is used to increase the delay between subsequent retry attempts.
                                              Used in combination with initial delay. (default 2)
       --azure-retry-read-max-attempts uint   The maximum number of retry attempts that will be made. If set to 0, no retries will be performed. (default 3)
       --azure-retry-max-attempts int         Max retries specifies the maximum number of attempts a failed operation will be retried
                                              before producing an error. (default 10)
-      --azure-retry-max-delay int            Max retry delay specifies the maximum delay in milliseconds allowed before retrying an operation.
-<<<<<<< HEAD
-                                             Typically the value is greater than or equal to the value specified in azure-retry-delay. (default 90)
-      --azure-retry-delay int                Retry delay specifies the initial amount of delay in milliseconds to use before retrying an operation.
-                                             The value is used only if the HTTP response does not contain a Retry-After header.
-                                             The delay increases exponentially with each retry up to the maximum specified by azure-retry-max-delay. (default 60)
-=======
+      --azure-retry-max-delay int            Max retry delay specifies the maximum delay (in ms) allowed before retrying an operation.
                                              Typically the value is greater than or equal to the value specified in azure-retry-delay. (default 90000)
-      --azure-retry-delay int                Retry delay specifies the initial amount of delay in milliseconds to use before retrying an operation.
+      --azure-retry-delay int                Retry delay specifies the initial amount of delay (in ms) to use before retrying an operation.
                                              The value is used only if the HTTP response does not contain a Retry-After header.
                                              The delay increases exponentially with each retry up to the maximum specified by azure-retry-max-delay. (default 60000)
->>>>>>> 00bab5f9
-      --azure-retry-timeout int              Retry timeout in milliseconds indicates the maximum time allowed for any single try of an HTTP request.
+      --azure-retry-timeout int              Retry timeout (in ms) indicates the maximum time allowed for any single try of an HTTP request.
                                              This is disabled by default. Specify a value greater than zero to enable.
                                              NOTE: Setting this to a small value might cause premature HTTP request time-outs.
       --azure-max-conns-per-host int         MaxConnsPerHost optionally limits the total number of connections per host,
                                              including connections in the dialing, active, and idle states. On limit violation, dials will block.
-<<<<<<< HEAD
                                              0 means no limit.
-      --azure-request-timeout int            Timeout in milliseconds specifies a time limit for requests made by this Client.
+      --azure-request-timeout int            Timeout (in ms) specifies a time limit for requests made by this Client.
                                              The timeout includes connection time, any redirects, and reading the response body.
-                                             0 means no limit. (default 600)
-=======
-                                             Zero means no limit.
-      --azure-request-timeout int            Timeout in milliseconds specifies a time limit for requests made by this Client.
-                                             The timeout includes connection time, any redirects, and reading the response body.
-                                             Zero means no limit. (default 600000)
->>>>>>> 00bab5f9
+                                             0 means no limit. (default 600000)
 ```
 
 ## Unsupported flags
@@ -400,7 +351,7 @@
                              - Trace
                             The default is Fatal.
                             
---s3-connect-timeout        The AWS S3 client's connection timeout in milliseconds.
+--s3-connect-timeout        The AWS S3 client's connection timeout (in ms).
                             This is equivalent to cli-connect-timeout in the AWS CLI,
                             or connectTimeoutMS in the aws-sdk-cpp client configuration.                  
 ```
@@ -496,9 +447,9 @@
   records-per-second: 0
   # Maximum number of retries before aborting the current transaction.
   max-retries: 5
-  # Total transaction timeout in milliseconds. If 0, no timeout is applied.
+  # Total transaction timeout (in ms). If 0, no timeout is applied.
   total-timeout: 10000
-  # Socket timeout in milliseconds. If 0, the value for total-timeout is used.
+  # Socket timeout (in ms). If 0, the value for total-timeout is used.
   # If both this and total-timeout are 0, there is no socket idle time limit.
   socket-timeout: 10000
   # The limits for read/write storage bandwidth in MiB/s.
@@ -573,7 +524,7 @@
   info-retry-multiplier: 1
   # Set the initial interval for a retry (in ms) when info commands are sent.
   info-retry-interval: 1000
-  # Set the initial interval for a retry in milliseconds when data is sent to the Aerospike database
+  # Set the initial interval for a retry (in ms) when data is sent to the Aerospike database
   # during a restore. This retry sequence is triggered by the following non-critical errors:
   # AEROSPIKE_NO_AVAILABLE_CONNECTIONS_TO_NODE,
   # AEROSPIKE_TIMEOUT,
@@ -638,7 +589,6 @@
 
 aws:
   s3:
-<<<<<<< HEAD
     # Existing S3 bucket name
     bucket-name: ""
     # The S3 region that the bucket(s) exist in.
@@ -654,15 +604,15 @@
     # If is set, tool will try to restore archived files to the specified tier.
     # Tiers are: Standard, Bulk, Expedited.
     access-tier: ""
-    # How often (in milliseconds) a backup client checks object status when restoring an archived object.
+    # How often ((in ms)) a backup client checks object status when restoring an archived object.
     restore-poll-duration: 60000
     # Maximum number of attempts that should be made in case of an error.
     retry-max-attempts: 10
-    # Max backoff duration in milliseconds between retried attempts.
+    # Max backoff duration (in ms) between retried attempts.
     retry-max-backoff: 90
-    # Provides the backoff, in milliseconds, that the retryer will use to determine the delay between retry attempts.
+    # Provides the backoff, (in ms), that the retryer will use to determine the delay between retry attempts.
     retry-backoff: 60
-    # The initial delay in milliseconds between retry attempts. 
+    # The initial delay (in ms) between retry attempts. 
     # In case of connection errors tool will retry reading the object from the last known position.
     retry-read-backoff: 1
     # Multiplier is used to increase the delay between subsequent retry attempts.
@@ -674,7 +624,7 @@
     # including connections in the dialing, active, and idle states. On limit violation, dials will block.
     # 0 means no limit.
     max-conns-per-host: 0
-    # Timeout in milliseconds specifies a time limit for requests made by this Client.
+    # Timeout (in ms) specifies a time limit for requests made by this Client.
     # The timeout includes connection time, any redirects, and reading the response body.
     # 0 means no limit.
     request-timeout: 600
@@ -690,14 +640,14 @@
     # Max retries specifies the maximum number of attempts a failed operation will be retried
     # before producing an error.
     retry-max-attempts: 10
-    # Max backoff is the maximum value in milliseconds of the retry period.
+    # Max backoff is the maximum value (in ms) of the retry period.
     retry-max-backoff: 90
-    # Initial backoff is the initial value in milliseconds of the retry period.
+    # Initial backoff is the initial value (in ms) of the retry period.
     retry-init-backoff: 60
     # Multiplier is the factor by which the retry period increases.
     # It should be greater than 1.
     retry-backoff-multiplier: 2
-    # The initial delay in milliseconds between retry attempts. 
+    # The initial delay (in ms) between retry attempts. 
     # In case of connection errors tool will retry reading the object from the last known position.
     retry-read-backoff: 1
     # Multiplier is used to increase the delay between subsequent retry attempts.
@@ -709,7 +659,7 @@
     # including connections in the dialing, active, and idle states. On limit violation, dials will block.
     # 0 means no limit.
     max-conns-per-host: 0
-    # Timeout in milliseconds specifies a time limit for requests made by this Client.
+    # Timeout (in ms) specifies a time limit for requests made by this Client.
     # The timeout includes connection time, any redirects, and reading the response body.
     # 0 means no limit.
     request-timeout: 600
@@ -733,23 +683,23 @@
     # If is set, tool will try to rehydrate archived files to the specified tier.
     # Tiers are: Archive, Cold, Cool, Hot, P10, P15, P20, P30, P4, P40, P50, P6, P60, P70, P80, Premium.
     access-tier: ""
-    # How often (in milliseconds) a backup client checks object status when restoring an archived object.
+    # How often ((in ms)) a backup client checks object status when restoring an archived object.
     rehydrate-poll-duration: 60000
     # Max retries specifies the maximum number of attempts a failed operation will be retried
     # before producing an error.
     retry-max-attempts: 10
-    # Retry timeout in milliseconds indicates the maximum time allowed for any single try of an HTTP request.
+    # Retry timeout (in ms) indicates the maximum time allowed for any single try of an HTTP request.
     # This is disabled by default. Specify a value greater than zero to enable.
     # NOTE: Setting this to a small value might cause premature HTTP request time-outs.
     retry-timeout: 0
-    # Retry delay specifies the initial amount of delay in milliseconds to use before retrying an operation.
+    # Retry delay specifies the initial amount of delay (in ms) to use before retrying an operation.
     # The value is used only if the HTTP response does not contain a Retry-After header.
     # The delay increases exponentially with each retry up to the maximum specified by azure-retry-max-delay.
     retry-delay: 60
-    # Max retry delay specifies the maximum delay in milliseconds allowed before retrying an operation.
+    # Max retry delay specifies the maximum delay (in ms) allowed before retrying an operation.
     # Typically the value is greater than or equal to the value specified in azure-retry-delay.
     retry-max-delay: 90
-    # The initial delay in milliseconds between retry attempts. 
+    # The initial delay (in ms) between retry attempts. 
     # In case of connection errors tool will retry reading the object from the last known position.
     retry-read-backoff: 1
     # Multiplier is used to increase the delay between subsequent retry attempts.
@@ -761,130 +711,8 @@
     # including connections in the dialing, active, and idle states. On limit violation, dials will block.
     # 0 means no limit.
     max-conns-per-host: 0
-    # Timeout in milliseconds specifies a time limit for requests made by this Client.
+    # Timeout (in ms) specifies a time limit for requests made by this Client.
     # The timeout includes connection time, any redirects, and reading the response body.
     # 0 means no limit.
     request-timeout: 600
-=======
-      # Existing S3 bucket name
-      bucket-name: ""
-      # The S3 region that the bucket(s) exist in.
-      region: ""
-      # The S3 profile to use for credentials.
-      profile: ""
-      # An alternate url endpoint to send S3 API calls to.
-      endpoint-override: ""
-      # S3 access key id. If not set, profile auth info will be used.
-      access-key-id: ""
-      # S3 secret access key. If not set, profile auth info will be used.
-      secret-access-key: ""
-      # If is set, tool will try to restore archived files to the specified tier.
-      # Tiers are: Standard, Bulk, Expedited.
-      access-tier: ""
-      # How often (in milliseconds) a backup client checks object status when restoring an archived object.
-      restore-poll-duration: 1000
-      # Maximum number of attempts that should be made in case of an error.
-      retry-max-attempts: 100
-      # Max backoff duration in milliseconds between retried attempts.
-      retry-max-backoff: 90
-      # Provides the backoff in milliseconds strategy the retryer will use to determine the delay between retry attempts.
-      retry-backoff: 60
-      # The initial delay in milliseconds between retry attempts. 
-      # In case of connection errors tool will retry reading the object from the last known position.
-      retry-read-backoff: 1
-      # Multiplier is used to increase the delay between subsequent retry attempts.
-      # Used in combination with initial delay.
-      retry-read-multiplier: 2.0
-      # The maximum number of retry attempts that will be made. If set to 0, no retries will be performed.
-      retry-read-max-attempts: 3
-      # MaxConnsPerHost optionally limits the total number of connections per host, 
-      # including connections in the dialing, active, and idle states. On limit violation, dials will block.
-      # Zero means no limit.
-      max-conns-per-host: 0
-      # Timeout specifies a time limit for requests made by this Client.
-      # The timeout includes connection time, any redirects, and reading the response body.
-      # Zero means no limit.
-      request-timeout: 600
-gcp:
-  storage:
-      # Path to file containing service account JSON key.
-      key-file: ""
-      # Name of the Google cloud storage bucket.
-      bucket-name: ""
-      # An alternate url endpoint to send GCP API calls to.
-      endpoint-override: ""
-      # Max retries specifies the maximum number of attempts a failed operation will be retried before producing an error.
-      retry-max-attempts: 100
-      # Max backoff is the maximum value in milliseconds of the retry period.
-      retry-max-backoff: 90
-      # Initial backoff is the initial value in milliseconds of the retry period.
-      retry-init-backoff: 60
-      # Multiplier is the factor by which the retry period increases. It should be greater than 1.
-      retry-backoff-multiplier: 2
-      # The initial delay in milliseconds between retry attempts. 
-      # In case of connection errors tool will retry reading the object from the last known position.
-      retry-read-backoff: 1
-      # Multiplier is used to increase the delay between subsequent retry attempts.
-      # Used in combination with initial delay.
-      retry-read-multiplier: 2.0
-      # The maximum number of retry attempts that will be made. If set to 0, no retries will be performed.
-      retry-read-max-attempts: 3
-      # MaxConnsPerHost optionally limits the total number of connections per host, 
-      # including connections in the dialing, active, and idle states. On limit violation, dials will block.
-      # Zero means no limit.
-      max-conns-per-host: 0
-      # Timeout specifies a time limit for requests made by this Client.
-      # The timeout includes connection time, any redirects, and reading the response body.
-      # Zero means no limit.
-      request-timeout: 600
-azure:
-  blob:
-      # Azure account name for account name, key authorization.
-      account-name: ""
-      # Azure account key for account name, key authorization.
-      account-key: ""
-      # Azure tenant ID for Azure Active Directory authorization.
-      tenant-id: ""
-      # Azure client ID for Azure Active Directory authorization.
-      client-id: ""
-      # Azure client secret for Azure Active Directory authorization.
-      client-secret: ""
-      # Azure endpoint.
-      endpoint-override: ""
-      # Azure container Name.
-      container-name: ""
-      # Tiers are: Archive, Cold, Cool, Hot, P10, P15, P20, P30, P4, P40, P50, P6, P60, P70, P80, Premium.
-      access-tier: ""
-      # How often (in milliseconds) a backup client checks object status when restoring an archived object.
-      rehydrate-poll-duration: 100
-      # Max retries specifies the maximum number of attempts a failed operation will be retried before producing an error.
-      retry-max-attempts: 100
-      # Retry timeout in milliseconds indicates the maximum time allowed for any single try of an HTTP request.
-      # This is disabled by default. Specify a value greater than zero to enable.
-      # NOTE: Setting this to a small value might cause premature HTTP request time-outs.
-      retry-timeout: 10
-      # Retry delay specifies the initial amount of delay in milliseconds to use before retrying an operation.
-      # The value is used only if the HTTP response does not contain a Retry-After header.
-      # The delay increases exponentially with each retry up to the maximum specified by azure-retry-max-delay.
-      retry-delay: 60
-      # Max retry delay specifies the maximum delay in milliseconds allowed before retrying an operation.
-      # Typically the value is greater than or equal to the value specified in azure-retry-delay.
-      retry-max-delay: 90
-      # The initial delay in milliseconds between retry attempts. 
-      # In case of connection errors tool will retry reading the object from the last known position.
-      retry-read-backoff: 1
-      # Multiplier is used to increase the delay between subsequent retry attempts.
-      # Used in combination with initial delay.
-      retry-read-multiplier: 2.0
-      # The maximum number of retry attempts that will be made. If set to 0, no retries will be performed.
-      retry-read-max-attempts: 3
-      # MaxConnsPerHost optionally limits the total number of connections per host, 
-      # including connections in the dialing, active, and idle states. On limit violation, dials will block.
-      # Zero means no limit.
-      max-conns-per-host: 0
-      # Timeout specifies a time limit for requests made by this Client.
-      # The timeout includes connection time, any redirects, and reading the response body.
-      # Zero means no limit.
-      request-timeout: 600
->>>>>>> 00bab5f9
 ```